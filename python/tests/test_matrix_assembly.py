import numba
import numpy as np
import pytest
from numba.typed import List

import dolfinx
import dolfinx_mpc
import ufl


def master_dofs(x):
    dofs, vals = [], []
    logical = np.logical_and(np.isclose(x[:, 0], 0), np.isclose(x[:, 1], 1))
    try:
        dof, val = np.argwhere(logical).T[0][0], 0.43
        dofs.append(dof)
        vals.append(val)
    except IndexError:
        pass
    logical = np.logical_and(np.isclose(x[:, 0], 1), np.isclose(x[:, 1], 1))
    try:
        dof, val = np.argwhere(logical).T[0][0], 0.11
        dofs.append(dof)
        vals.append(val)
    except IndexError:
        pass
    return dofs, vals


def slave_dofs(x):
    logical = np.logical_and(np.isclose(x[:, 0], 1), np.isclose(x[:, 1], 0))
    try:
        return np.argwhere(logical)[0]
    except IndexError:
        return []


def slaves_2(x):
    logical = np.logical_and(np.isclose(x[:, 0], 0), np.isclose(x[:, 1], 0))
    try:
        return np.argwhere(logical)[0]
    except IndexError:
        return []


def masters_2(x):
    logical = np.logical_and(np.isclose(x[:, 0], 1), np.isclose(x[:, 1], 1))
    try:
        return np.argwhere(logical).T[0], [0.69]
    except IndexError:
        return [], []


def masters_3(x):
    logical = np.logical_and(np.isclose(x[:, 0], 0), np.isclose(x[:, 1], 1))
    try:
        return np.argwhere(logical).T[0], [0.69]
    except IndexError:
        return [], []


@pytest.mark.parametrize("masters_2", [masters_2, masters_3])
@pytest.mark.parametrize("degree", range(1,4))
@pytest.mark.parametrize("celltype", [dolfinx.cpp.mesh.CellType.quadrilateral,
                                      dolfinx.cpp.mesh.CellType.triangle])
def test_mpc_assembly(masters_2,degree,celltype):

    # Create mesh and function space
<<<<<<< HEAD
    mesh = dolfinx.UnitSquareMesh(dolfinx.MPI.comm_world, 5,3,celltype)
    V = dolfinx.FunctionSpace(mesh, ("Lagrange", degree))
=======
    mesh = dolfinx.UnitSquareMesh(dolfinx.MPI.comm_world, 5, 3)
    V = dolfinx.FunctionSpace(mesh, ("Lagrange", 1))
>>>>>>> 19ae413d
    x = V.tabulate_dof_coordinates()
    # Build slaves and masters in parallel with global dof numbering scheme
    masters, coeffs = master_dofs(x)
    for i, master in enumerate(masters):
        masters[i] = masters[i]+V.dofmap.index_map.local_range[0]
    masters = dolfinx.MPI.comm_world.allgather(
        np.array(masters, dtype=np.int32))
    coeffs = dolfinx.MPI.comm_world.allgather(
        np.array(coeffs, dtype=np.float32))
    masters = np.hstack(masters)
    coeffs = np.hstack(coeffs)
    slaves = slave_dofs(x)
    for i, slave in enumerate(slaves):
        slaves[i] = slaves[i]+V.dofmap.index_map.local_range[0]
    slaves = dolfinx.MPI.comm_world.allgather(np.array(slaves, dtype=np.int32))
    slaves = np.hstack(slaves)
    slave_master_dict = {}
    for slave in slaves:
        slave_master_dict[slave] = {}
        for master, coeff in zip(masters, coeffs):
            slave_master_dict[slave][master] = coeff
    # Second constraint
    masters2, coeffs2 = masters_2(x)
    slaves2 = slaves_2(x)
    for i, slave in enumerate(slaves2):
        slaves2[i] = slaves2[i]+V.dofmap.index_map.local_range[0]
    slaves2 = dolfinx.MPI.comm_world.allgather(
        np.array(slaves2, dtype=np.int32))
    slaves2 = np.hstack(slaves2)
    for i, master in enumerate(masters2):
        masters2[i] = masters2[i]+V.dofmap.index_map.local_range[0]
    masters2 = dolfinx.MPI.comm_world.allgather(
        np.array(masters2, dtype=np.int32))
    masters2 = np.hstack(masters2)
    coeffs2 = dolfinx.MPI.comm_world.allgather(
        np.array(coeffs2, dtype=np.float32))
    coeffs2 = np.hstack(coeffs2)

    for slave in slaves2:
        slave_master_dict[slave] = {}
        for master, coeff in zip(masters2, coeffs2):
            slave_master_dict[slave][master] = coeff
    print(slave_master_dict)

    # Test against generated code and general assembler
    u = ufl.TrialFunction(V)
    v = ufl.TestFunction(V)
    a = ufl.inner(ufl.grad(u), ufl.grad(v))*ufl.dx

    # Generating normal matrix for comparison
    A1 = dolfinx.fem.assemble_matrix(a)
    A1.assemble()

    mpc = dolfinx_mpc.MultiPointConstraint(V, slave_master_dict)

    # No dirichlet condition as this is just assembly
    bcs = np.array([])

    # Assemble custom MPC assembler
    import time
    for i in range(2):
        start = time.time()
        A2 = dolfinx_mpc.assemble_matrix(a, mpc, bcs=bcs)
        end = time.time()
        print("Runtime: {0:.2e}".format(end-start))

    # Transfer A2 to numpy matrix for comparison with globally built matrix
    A_mpc_np = np.zeros((V.dim(), V.dim()))
    for i in range(A2.getOwnershipRange()[0], A2.getOwnershipRange()[1]):
        cols, vals = A2.getRow(i)
        for col, val in zip(cols, vals):
            A_mpc_np[i, col] = val
    A_mpc_np = sum(dolfinx.MPI.comm_world.allgather(A_mpc_np))

    # Build global K matrix from slave_master_dict
    K = np.zeros((V.dim(), V.dim()-len(slave_master_dict.keys())))
    for i in range(K.shape[0]):
        if i in slave_master_dict.keys():
            for master in slave_master_dict[i].keys():
                l = sum(master > np.array(list(slave_master_dict.keys())))
                K[i, master - l] = slave_master_dict[i][master]
        else:
            l = sum(i > np.array(list(slave_master_dict.keys())))
            K[i, i-l] = 1

    # Transfer original matrix to numpy
    A_global = np.zeros((V.dim(), V.dim()))
    for i in range(A1.getOwnershipRange()[0], A1.getOwnershipRange()[1]):
        cols, vals = A1.getRow(i)
        for col, val in zip(cols, vals):
            A_global[i, col] = val
    A_global = sum(dolfinx.MPI.comm_world.allgather(A_global))
    # Compute globally reduced system and compare norms with A2
    reduced_A = np.matmul(np.matmul(K.T, A_global), K)

    # Pad globally reduced system with 0 rows and columns for each slave entry
    A_numpy_padded = np.zeros((V.dim(), V.dim()))
    l = 0
    for i in range(V.dim()):
        if i in slave_master_dict.keys():
            A_numpy_padded[i, i] = 1
            l += 1
            continue
        m = 0
        for j in range(V.dim()):
            if j in slave_master_dict.keys():
                m += 1
                continue
            else:
                A_numpy_padded[i, j] = reduced_A[i-l, j-m]

    # Check that all entities are close
    assert np.allclose(A_mpc_np, A_numpy_padded)

# Check if ordering of connected dofs matter
@pytest.mark.parametrize("masters_2", [masters_2, masters_3])
@pytest.mark.parametrize("degree", range(1,4))
@pytest.mark.parametrize("celltype", [dolfinx.cpp.mesh.CellType.quadrilateral,
                                      dolfinx.cpp.mesh.CellType.triangle])
def test_slave_on_same_cell(masters_2,degree,celltype):

    # Create mesh and function space
<<<<<<< HEAD
    mesh = dolfinx.UnitSquareMesh(dolfinx.MPI.comm_world, 1,8,celltype)
    V = dolfinx.FunctionSpace(mesh, ("Lagrange", degree))
=======
    mesh = dolfinx.UnitSquareMesh(dolfinx.MPI.comm_world, 1, 4)
    V = dolfinx.FunctionSpace(mesh, ("Lagrange", 1))
>>>>>>> 19ae413d
    x = V.tabulate_dof_coordinates()
    # Build slaves and masters in parallel with global dof numbering scheme
    masters, coeffs = master_dofs(x)
    for i, master in enumerate(masters):
        masters[i] = masters[i]+V.dofmap.index_map.local_range[0]
    masters = dolfinx.MPI.comm_world.allgather(
        np.array(masters, dtype=np.int32))
    coeffs = dolfinx.MPI.comm_world.allgather(
        np.array(coeffs, dtype=np.float32))
    masters = np.hstack(masters)
    coeffs = np.hstack(coeffs)
    slaves = slave_dofs(x)
    for i, slave in enumerate(slaves):
        slaves[i] = slaves[i]+V.dofmap.index_map.local_range[0]
    slaves = dolfinx.MPI.comm_world.allgather(np.array(slaves, dtype=np.int32))
    slaves = np.hstack(slaves)
    slave_master_dict = {}
    for slave in slaves:
        slave_master_dict[slave] = {}
        for master, coeff in zip(masters, coeffs):
            slave_master_dict[slave][master] = coeff

    # Second constraint
    masters2, coeffs2 = masters_2(x)

    slaves2 = slaves_2(x)
    for i, slave in enumerate(slaves2):
        slaves2[i] = slaves2[i]+V.dofmap.index_map.local_range[0]
    slaves2 = dolfinx.MPI.comm_world.allgather(
        np.array(slaves2, dtype=np.int32))
    slaves2 = np.hstack(slaves2)
    for i, master in enumerate(masters2):
        masters2[i] = masters2[i]+V.dofmap.index_map.local_range[0]
    masters2 = dolfinx.MPI.comm_world.allgather(
        np.array(masters2, dtype=np.int32))
    masters2 = np.hstack(masters2)
    coeffs2 = dolfinx.MPI.comm_world.allgather(
        np.array(coeffs2, dtype=np.float32))
    coeffs2 = np.hstack(coeffs2)
    for slave in slaves2:
        slave_master_dict[slave] = {}
        for master, coeff in zip(masters2, coeffs2):
            slave_master_dict[slave][master] = coeff

    # Test against generated code and general assembler
    u = ufl.TrialFunction(V)
    v = ufl.TestFunction(V)
    a = ufl.inner(ufl.grad(u), ufl.grad(v))*ufl.dx

    # Generating normal matrix for comparison
    A1 = dolfinx.fem.assemble_matrix(a)
    A1.assemble()

    mpc = dolfinx_mpc.MultiPointConstraint(V, slave_master_dict)

    # No dirichlet condition as this is just assembly
    bcs = np.array([])

    # Assemble custom MPC assembler
    import time
    for i in range(2):
        start = time.time()
        A2 = dolfinx_mpc.assemble_matrix(a, mpc, bcs=bcs)
        end = time.time()
        print("Runtime: {0:.2e}".format(end-start))

    # Transfer A2 to numpy matrix for comparison with globally built matrix
    A_mpc_np = np.zeros((V.dim(), V.dim()))

    for i in range(A2.getOwnershipRange()[0], A2.getOwnershipRange()[1]):
        cols, vals = A2.getRow(i)
        for col, val in zip(cols, vals):
            A_mpc_np[i, col] = val
    A_mpc_np = sum(dolfinx.MPI.comm_world.allgather(A_mpc_np))

    # Build global K matrix from slave_master_dict
    K = np.zeros((V.dim(), V.dim()-len(slave_master_dict.keys())))
    for i in range(K.shape[0]):
        if i in slave_master_dict.keys():
            for master in slave_master_dict[i].keys():
                l = sum(master > np.array(list(slave_master_dict.keys())))
                K[i, master - l] = slave_master_dict[i][master]
        else:
            l = sum(i > np.array(list(slave_master_dict.keys())))
            K[i, i-l] = 1

    # Transfer original matrix to numpy
    A_global = np.zeros((V.dim(), V.dim()))
    for i in range(A1.getOwnershipRange()[0], A1.getOwnershipRange()[1]):
        cols, vals = A1.getRow(i)
        for col, val in zip(cols, vals):
            A_global[i, col] = val
    A_global = sum(dolfinx.MPI.comm_world.allgather(A_global))

    # Compute globally reduced system and compare norms with A2
    reduced_A = np.matmul(np.matmul(K.T, A_global), K)

    # Pad globally reduced system with 0 rows and columns for each slave entry
    A_numpy_padded = np.zeros((V.dim(), V.dim()))
    l = 0
    for i in range(V.dim()):
        if i in slave_master_dict.keys():
            A_numpy_padded[i, i] = 1
            l += 1
            continue
        m = 0
        for j in range(V.dim()):
            if j in slave_master_dict.keys():
                m += 1
                continue
            else:
                A_numpy_padded[i, j] = reduced_A[i-l, j-m]
    # Check that all entities are close
    assert np.allclose(A_mpc_np, A_numpy_padded)<|MERGE_RESOLUTION|>--- conflicted
+++ resolved
@@ -66,14 +66,10 @@
 def test_mpc_assembly(masters_2,degree,celltype):
 
     # Create mesh and function space
-<<<<<<< HEAD
     mesh = dolfinx.UnitSquareMesh(dolfinx.MPI.comm_world, 5,3,celltype)
     V = dolfinx.FunctionSpace(mesh, ("Lagrange", degree))
-=======
-    mesh = dolfinx.UnitSquareMesh(dolfinx.MPI.comm_world, 5, 3)
-    V = dolfinx.FunctionSpace(mesh, ("Lagrange", 1))
->>>>>>> 19ae413d
     x = V.tabulate_dof_coordinates()
+
     # Build slaves and masters in parallel with global dof numbering scheme
     masters, coeffs = master_dofs(x)
     for i, master in enumerate(masters):
@@ -195,13 +191,8 @@
 def test_slave_on_same_cell(masters_2,degree,celltype):
 
     # Create mesh and function space
-<<<<<<< HEAD
     mesh = dolfinx.UnitSquareMesh(dolfinx.MPI.comm_world, 1,8,celltype)
     V = dolfinx.FunctionSpace(mesh, ("Lagrange", degree))
-=======
-    mesh = dolfinx.UnitSquareMesh(dolfinx.MPI.comm_world, 1, 4)
-    V = dolfinx.FunctionSpace(mesh, ("Lagrange", 1))
->>>>>>> 19ae413d
     x = V.tabulate_dof_coordinates()
     # Build slaves and masters in parallel with global dof numbering scheme
     masters, coeffs = master_dofs(x)
