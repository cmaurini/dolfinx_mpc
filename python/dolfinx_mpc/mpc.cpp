// Copyright (C) 2020 Jørgen S. Dokken
//
// This file is part of DOLFINX-MPC
//
// SPDX-License-Identifier:    LGPL-3.0-or-later

#include "caster_petsc.h"
#include <Eigen/Dense>
#include <dolfinx/common/IndexMap.h>
#include <dolfinx/fem/DirichletBC.h>
#include <dolfinx/fem/Form.h>
#include <dolfinx/function/FunctionSpace.h>
#include <dolfinx/geometry/BoundingBoxTree.h>
#include <dolfinx/geometry/utils.h>
#include <dolfinx/la/PETScMatrix.h>
#include <dolfinx_mpc/MultiPointConstraint.h>
#include <dolfinx_mpc/assembly.h>
#include <dolfinx_mpc/utils.h>
#include <memory>
#include <petscmat.h>
#include <pybind11/eigen.h>
#include <pybind11/functional.h>
#include <pybind11/pybind11.h>
#include <pybind11/stl.h>

namespace py = pybind11;

namespace dolfinx_mpc_wrappers
{
void mpc(py::module& m)
{

  m.def("get_basis_functions", &dolfinx_mpc::get_basis_functions);
  m.def("compute_shared_indices", &dolfinx_mpc::compute_shared_indices);
  m.def("add_pattern_diagonal", &dolfinx_mpc::add_pattern_diagonal);

  // dolfinx_mpc::MultiPointConstraint
  py::class_<dolfinx_mpc::MultiPointConstraint,
             std::shared_ptr<dolfinx_mpc::MultiPointConstraint>>
      multipointconstraint(
          m, "MultiPointConstraint",
          "Object for representing contact (non-penetrating) conditions");
  multipointconstraint
      .def(py::init<std::shared_ptr<const dolfinx::function::FunctionSpace>,
                    Eigen::Array<std::int32_t, Eigen::Dynamic, 1>,
                    std::int32_t>())
      .def("slaves", &dolfinx_mpc::MultiPointConstraint::slaves)
      .def("slave_cells", &dolfinx_mpc::MultiPointConstraint::slave_cells)
      .def("slave_to_cells", &dolfinx_mpc::MultiPointConstraint::slave_to_cells)
      .def("add_masters", &dolfinx_mpc::MultiPointConstraint::add_masters)
      .def("cell_to_slaves", &dolfinx_mpc::MultiPointConstraint::cell_to_slaves)
      .def("masters_local", &dolfinx_mpc::MultiPointConstraint::masters_local)
      .def("coefficients", &dolfinx_mpc::MultiPointConstraint::coefficients)
      .def("create_sparsity_pattern",
           &dolfinx_mpc::MultiPointConstraint::create_sparsity_pattern_new)
      .def("num_local_slaves",
           &dolfinx_mpc::MultiPointConstraint::num_local_slaves)
      .def("index_map", &dolfinx_mpc::MultiPointConstraint::index_map)
      .def("dofmap", &dolfinx_mpc::MultiPointConstraint::dofmap)
      .def("owners", &dolfinx_mpc::MultiPointConstraint::owners);

  py::class_<dolfinx_mpc::mpc_data, std::shared_ptr<dolfinx_mpc::mpc_data>>
      mpc_data(m, "mpc_data", "Object with data arrays for mpc");
  mpc_data.def("get_slaves", &dolfinx_mpc::mpc_data::get_slaves)
      .def("get_masters", &dolfinx_mpc::mpc_data::get_masters)
      .def("get_coeffs", &dolfinx_mpc::mpc_data::get_coeffs)
      .def("get_owners", &dolfinx_mpc::mpc_data::get_owners)
      .def("get_offsets", &dolfinx_mpc::mpc_data::get_offsets);

  //   .def("ghost_masters", &dolfinx_mpc::mpc_data::ghost_masters);

  m.def("compute_process_collisions",
        py::overload_cast<const dolfinx::geometry::BoundingBoxTree&,
                          const Eigen::Vector3d&>(
            &dolfinx::geometry::compute_process_collisions));
<<<<<<< HEAD
  m.def("assemble_matrix",
        [](Mat A, const dolfinx::fem::Form<PetscScalar>& a,
           const std::shared_ptr<const dolfinx_mpc::MultiPointConstraint>& mpc,
           const std::vector<std::shared_ptr<
               const dolfinx::fem::DirichletBC<PetscScalar>>>& bcs) {
          dolfinx_mpc::assemble_matrix(dolfinx::la::PETScMatrix::add_fn(A), a,
                                       mpc, bcs);
        });

  m.def(
      "create_matrix",
      [](const dolfinx::fem::Form<PetscScalar>& a,
         const std::shared_ptr<dolfinx_mpc::MultiPointConstraint>& mpc) {
        auto A = dolfinx_mpc::create_matrix(a, mpc);
        Mat _A = A.mat();
        PetscObjectReference((PetscObject)_A);
        return _A;
      },
      py::return_value_policy::take_ownership,
      "Create a PETSc Mat for bilinear form.");
=======
  m.def("create_contact_condition", &dolfinx_mpc::create_contact_condition);
>>>>>>> 8130dc0a
}
} // namespace dolfinx_mpc_wrappers<|MERGE_RESOLUTION|>--- conflicted
+++ resolved
@@ -73,7 +73,6 @@
         py::overload_cast<const dolfinx::geometry::BoundingBoxTree&,
                           const Eigen::Vector3d&>(
             &dolfinx::geometry::compute_process_collisions));
-<<<<<<< HEAD
   m.def("assemble_matrix",
         [](Mat A, const dolfinx::fem::Form<PetscScalar>& a,
            const std::shared_ptr<const dolfinx_mpc::MultiPointConstraint>& mpc,
@@ -94,8 +93,6 @@
       },
       py::return_value_policy::take_ownership,
       "Create a PETSc Mat for bilinear form.");
-=======
   m.def("create_contact_condition", &dolfinx_mpc::create_contact_condition);
->>>>>>> 8130dc0a
 }
 } // namespace dolfinx_mpc_wrappers